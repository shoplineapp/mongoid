require "spec_helper"

describe Mongoid::Criterion::Complex do

<<<<<<< HEAD
  let(:complex) { Mongoid::Criterion::Complex.new(:key => :field, :operator => "gt") }
=======
  let(:complex) do
    described_class.new(:key => :field, :operator => "$gt")
  end
>>>>>>> b0760d22

  describe "#initialize" do

    it "sets the key" do
      complex.key.should eq(:field)
    end

    it "sets the operator" do
<<<<<<< HEAD
      complex.operator.should == "gt"
    end
  end

  describe "#to_mongo_query" do
    it "creates a query" do
      complex.to_mongo_query(5).should == { "$gt" => 5}
=======
      complex.operator.should eq("$gt")
    end
  end

  describe "#to_s" do

    let(:complex) do
      described_class.new(:key => :field, :operator => "$gt")
    end

    it "returns the name of the key" do
      complex.to_s.should eq("field")
>>>>>>> b0760d22
    end
  end

  context "when comparing equivalent objects" do
<<<<<<< HEAD
    let(:equivalent_complex) { Mongoid::Criterion::Complex.new(:key => :field, :operator => "gt") }
=======

    let(:equivalent_complex) do
      described_class.new(:key => :field, :operator => "$gt")
    end
>>>>>>> b0760d22

    it "is identifiable as equal" do
      complex.should eq(equivalent_complex)
    end

    it "hashes to the same value" do
      complex.hash.should eq(equivalent_complex.hash)
    end
  end

  context "when comparing different objects" do
<<<<<<< HEAD
    let(:different_complex) { Mongoid::Criterion::Complex.new(:key => :field, :operator => "lt") }
=======

    let(:different_complex) do
      described_class.new(:key => :field, :operator => "$lt")
    end
>>>>>>> b0760d22

    it "is identifiable as different" do
      complex.should_not eq(different_complex)
    end

    it "hashes to a different value" do
      complex.hash.should_not eq(different_complex.hash)
    end
  end
end<|MERGE_RESOLUTION|>--- conflicted
+++ resolved
@@ -2,13 +2,9 @@
 
 describe Mongoid::Criterion::Complex do
 
-<<<<<<< HEAD
-  let(:complex) { Mongoid::Criterion::Complex.new(:key => :field, :operator => "gt") }
-=======
   let(:complex) do
-    described_class.new(:key => :field, :operator => "$gt")
+    described_class.new(:key => :field, :operator => "gt")
   end
->>>>>>> b0760d22
 
   describe "#initialize" do
 
@@ -17,7 +13,6 @@
     end
 
     it "sets the operator" do
-<<<<<<< HEAD
       complex.operator.should == "gt"
     end
   end
@@ -25,7 +20,6 @@
   describe "#to_mongo_query" do
     it "creates a query" do
       complex.to_mongo_query(5).should == { "$gt" => 5}
-=======
       complex.operator.should eq("$gt")
     end
   end
@@ -33,24 +27,19 @@
   describe "#to_s" do
 
     let(:complex) do
-      described_class.new(:key => :field, :operator => "$gt")
+      described_class.new(:key => :field, :operator => "gt")
     end
 
     it "returns the name of the key" do
       complex.to_s.should eq("field")
->>>>>>> b0760d22
     end
   end
 
   context "when comparing equivalent objects" do
-<<<<<<< HEAD
-    let(:equivalent_complex) { Mongoid::Criterion::Complex.new(:key => :field, :operator => "gt") }
-=======
 
     let(:equivalent_complex) do
-      described_class.new(:key => :field, :operator => "$gt")
+      described_class.new(:key => :field, :operator => "gt")
     end
->>>>>>> b0760d22
 
     it "is identifiable as equal" do
       complex.should eq(equivalent_complex)
@@ -62,14 +51,10 @@
   end
 
   context "when comparing different objects" do
-<<<<<<< HEAD
-    let(:different_complex) { Mongoid::Criterion::Complex.new(:key => :field, :operator => "lt") }
-=======
 
     let(:different_complex) do
-      described_class.new(:key => :field, :operator => "$lt")
+      described_class.new(:key => :field, :operator => "lt")
     end
->>>>>>> b0760d22
 
     it "is identifiable as different" do
       complex.should_not eq(different_complex)
