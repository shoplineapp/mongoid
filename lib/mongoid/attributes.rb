# encoding: utf-8
require "mongoid/attributes/processing"

module Mongoid #:nodoc:

  # This module contains the logic for handling the internal attributes hash,
  # and how to get and set values.
  module Attributes
    extend ActiveSupport::Concern
    include Processing

    attr_reader :attributes
    alias :raw_attributes :attributes

    # Determine if an attribute is present.
    #
    # @example Is the attribute present?
    #   person.attribute_present?("title")
    #
    # @param [ String, Symbol ] name The name of the attribute.
    #
    # @return [ true, false ] True if present, false if not.
    #
    # @since 1.0.0
    def attribute_present?(name)
      attribute = read_attribute(name)
      ! attribute.blank? || attribute == false
    end
    alias :has_attribute? :attribute_present?

    # Read a value from the document attributes. If the value does not exist
    # it will return nil.
    #
    # @example Read an attribute.
    #   person.read_attribute(:title)
    #
    # @example Read an attribute (alternate syntax.)
    #   person[:title]
    #
    # @param [ String, Symbol ] name The name of the attribute to get.
    #
    # @return [ Object ] The value of the attribute.
    #
    # @since 1.0.0
    def read_attribute(name)
      attributes[name.to_s]
    end
    alias :[] :read_attribute

    # Remove a value from the +Document+ attributes. If the value does not exist
    # it will fail gracefully.
    #
    # @example Remove the attribute.
    #   person.remove_attribute(:title)
    #
    # @param [ String, Symbol ] name The name of the attribute to remove.
    #
    # @since 1.0.0
    def remove_attribute(name)
      _assigning do
        access = name.to_s
        attribute_will_change!(access)
        attributes.delete(access)
      end
    end

    # Override respond_to? so it responds properly for dynamic attributes.
    #
    # @example Does this object respond to the method?
    #   person.respond_to?(:title)
    #
    # @param [ Array ] *args The name of the method.
    #
    # @return [ true, false ] True if it does, false if not.
    #
    # @since 1.0.0
    def respond_to?(*args)
      (Mongoid.allow_dynamic_fields &&
        attributes &&
        attributes.has_key?(args.first.to_s)
      ) || super
    end

    # Write a single attribute to the document attribute hash. This will
    # also fire the before and after update callbacks, and perform any
    # necessary typecasting.
    #
    # @example Write the attribute.
    #   person.write_attribute(:title, "Mr.")
    #
    # @example Write the attribute (alternate syntax.)
    #   person[:title] = "Mr."
    #
    # @param [ String, Symbol ] name The name of the attribute to update.
    # @param [ Object ] value The value to set for the attribute.
    #
    # @since 1.0.0
    def write_attribute(name, value)
      _assigning do
        access = name.to_s
        localized = fields[access].try(:localized?)
        typed_value_for(access, value).tap do |value|
          unless attributes[access] == value || attribute_changed?(access)
            attribute_will_change!(access)
          end
          if localized
            (attributes[access] ||= {}).merge!(value)
          else
            attributes[access] = value
          end
        end
      end
    end
    alias :[]= :write_attribute

    # Allows you to set all the attributes for a particular mass-assignment security role
    # by passing in a hash of attributes with keys matching the attribute names
    # (which again matches the column names)  and the role name using the :as option.
    # To bypass mass-assignment security you can use the :without_protection => true option.
    #
    # @example Assign the attributes.
    #   person.assign_attributes(:title => "Mr.")
    #
    # @example Assign the attributes (with a role).
    #   person.assign_attributes({ :title => "Mr." }, :as => :admin)
    #
    # @param [ Hash ] attrs The new attributes to set.
    # @param [ Hash ] options Supported options: :without_protection, :as
    #
    # @since 2.2.1
    def assign_attributes(attrs = nil, options = {})
      _assigning do
        process(attrs, options[:as] || :default, !options[:without_protection]) do |document|
          document.identify if new? && id.blank?
        end
      end
    end

    # Writes the supplied attributes hash to the document. This will only
    # overwrite existing attributes if they are present in the new +Hash+, all
    # others will be preserved.
    #
    # @example Write the attributes.
    #   person.write_attributes(:title => "Mr.")
    #
    # @example Write the attributes (alternate syntax.)
    #   person.attributes = { :title => "Mr." }
    #
    # @param [ Hash ] attrs The new attributes to set.
    # @param [ Boolean ] guard_protected_attributes False to skip mass assignment protection.
    #
    # @since 1.0.0
    def write_attributes(attrs = nil, guard_protected_attributes = true)
<<<<<<< HEAD
      _assigning do
        process(attrs, guard_protected_attributes) do |document|
          document.identify if new? && id.blank?
        end
      end
=======
      assign_attributes(attrs, :without_protection => !guard_protected_attributes)
>>>>>>> e7d206fd
    end
    alias :attributes= :write_attributes

    protected

    # Set any missing default values in the attributes.
    #
    # @example Get the raw attributes after defaults have been applied.
    #   person.apply_defaults
    #
    # @return [ Hash ] The raw attributes.
    #
    # @since 2.0.0.rc.8
    def apply_defaults
      defaults.each do |name|
        unless attributes.has_key?(name)
          if field = fields[name]
            attributes[name] = field.eval_default(self)
          end
        end
      end
    end

    # Begin the assignment of attributes. While in this block embedded
    # documents will not autosave themselves in order to allow the document to
    # be in a valid state.
    #
    # @example Execute the assignment.
    #   _assigning do
    #     person.attributes = { :addresses => [ address ] }
    #   end
    #
    # @return [ Object ] The yielded value.
    #
    # @since 2.2.0
    def _assigning
      begin
        Threaded.begin_assign
        yield
      ensure
        Threaded.exit_assign
      end
    end

    # Used for allowing accessor methods for dynamic attributes.
    #
    # @param [ String, Symbol ] name The name of the method.
    # @param [ Array ] *args The arguments to the method.
    def method_missing(name, *args)
      attr = name.to_s
      return super unless attributes.has_key?(attr.reader)
      if attr.writer?
        write_attribute(attr.reader, (args.size > 1) ? args : args.first)
      else
        read_attribute(attr.reader)
      end
    end

    # Return the typecasted value for a field.
    #
    # @example Get the value typecasted.
    #   person.typed_value_for(:title, :sir)
    #
    # @param [ String, Symbol ] key The field name.
    # @param [ Object ] value The uncast value.
    #
    # @return [ Object ] The cast value.
    #
    # @since 1.0.0
    def typed_value_for(key, value)
      fields.has_key?(key) ? fields[key].serialize(value) : value
    end

    module ClassMethods #:nodoc:

      # Alias the provided name to the original field. This will provide an
      # aliased getter, setter, existance check, and all dirty attribute
      # methods.
      #
      # @example Alias the attribute.
      #   class Product
      #     include Mongoid::Document
      #     field :price, :type => Float
      #     alias_attribute :cost, :price
      #   end
      #
      # @param [ Symbol ] name The new name.
      # @param [ Symbol ] original The original name.
      #
      # @since 2.3.0
      def alias_attribute(name, original)
        class_eval <<-RUBY
          alias :#{name} :#{original}
          alias :#{name}= :#{original}=
          alias :#{name}? :#{original}?
        RUBY
        super
      end
    end
  end
end<|MERGE_RESOLUTION|>--- conflicted
+++ resolved
@@ -151,15 +151,7 @@
     #
     # @since 1.0.0
     def write_attributes(attrs = nil, guard_protected_attributes = true)
-<<<<<<< HEAD
-      _assigning do
-        process(attrs, guard_protected_attributes) do |document|
-          document.identify if new? && id.blank?
-        end
-      end
-=======
       assign_attributes(attrs, :without_protection => !guard_protected_attributes)
->>>>>>> e7d206fd
     end
     alias :attributes= :write_attributes
 
